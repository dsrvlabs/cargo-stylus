// Copyright 2023-2024, Offchain Labs, Inc.
// For licensing, see https://github.com/OffchainLabs/cargo-stylus/blob/main/licenses/COPYRIGHT.md

use clap::{ArgGroup, Args, Parser};
use ethers::types::{H160, U256};
use eyre::{eyre, Context, Result};
use std::fmt;
use std::path::PathBuf;
use tokio::runtime::Builder;

mod activate;
mod cache;
mod check;
mod constants;
mod deploy;
mod docker;
mod export_abi;
mod macros;
mod new;
mod project;
mod tx;
mod verify;
mod wallet;

#[derive(Parser, Debug)]
#[command(name = "check")]
#[command(bin_name = "cargo stylus")]
#[command(author = "Offchain Labs, Inc.")]
#[command(propagate_version = true)]
#[command(version)]
struct Opts {
    #[command(subcommand)]
    command: Apis,
}

#[derive(Parser, Debug, Clone)]
enum Apis {
    /// Create a new Stylus project.
    New {
        /// Project name.
        name: PathBuf,
        /// Create a minimal contract.
        #[arg(long)]
        minimal: bool,
    },
    /// Initializes a Stylus project in the current directory.
    Init {
        /// Create a minimal contract.
        #[arg(long)]
        minimal: bool,
    },
    /// Export a Solidity ABI.
    ExportAbi {
        /// The output file (defaults to stdout).
        #[arg(long)]
        output: Option<PathBuf>,
        /// Write a JSON ABI instead using solc. Requires solc.
        #[arg(long)]
        json: bool,
    },
    /// Activate an already deployed contract.
    #[command(alias = "a")]
    Activate(ActivateConfig),
    /// Cache a contract using the Stylus CacheManager for Arbitrum chains.
    Cache(CacheConfig),
    /// Check a contract.
    #[command(alias = "c")]
    Check(CheckConfig),
    /// Deploy a contract.
    #[command(alias = "d")]
    Deploy(DeployConfig),
    /// Build in a Docker container to ensure reproducibility.
    ///
    /// Specify the Rust version to use, followed by the cargo stylus subcommand.
    /// Example: `cargo stylus reproducible 1.77 check`
    Reproducible {
        /// Rust version to use.
        #[arg()]
        rust_version: String,

        /// Stylus subcommand.
        #[arg(trailing_var_arg = true, allow_hyphen_values = true)]
        stylus: Vec<String>,
    },
    /// Verify the deployment of a Stylus program.
    #[command(alias = "v")]
    Verify(VerifyConfig),
}

#[derive(Args, Clone, Debug)]
struct CommonConfig {
    /// Arbitrum RPC endpoint.
    #[arg(short, long, default_value = "https://sepolia-rollup.arbitrum.io/rpc")]
    endpoint: String,
    /// Whether to print debug info.
    #[arg(long)]
    verbose: bool,
    /// The path to source files to include in the project hash, which
    /// is included in the contract deployment init code transaction
    /// to be used for verification of deployment integrity.
    /// If not provided, all .rs files and Cargo.toml and Cargo.lock files
    /// in project's directory tree are included.
    #[arg(long)]
    source_files_for_project_hash: Vec<String>,
    #[arg(long)]
    /// Optional max fee per gas in gwei units.
    max_fee_per_gas_gwei: Option<U256>,
}

#[derive(Args, Clone, Debug)]
pub struct CacheConfig {
    #[command(flatten)]
    common_cfg: CommonConfig,
    /// Wallet source to use.
    #[command(flatten)]
    auth: AuthOpts,
    /// Deployed and activated contract address to cache.
    #[arg(long)]
    address: H160,
    /// Bid, in wei, to place on the desired contract to cache
    #[arg(short, long, hide(true))]
    bid: Option<u64>,
}

#[derive(Args, Clone, Debug)]
pub struct ActivateConfig {
    #[command(flatten)]
    common_cfg: CommonConfig,
    /// Wallet source to use.
    #[command(flatten)]
    auth: AuthOpts,
    /// Deployed Stylus contract address to activate.
    #[arg(long)]
    address: H160,
    /// Percent to bump the estimated activation data fee by. Default of 20%
    #[arg(long, default_value = "20")]
    data_fee_bump_percent: u64,
}

#[derive(Args, Clone, Debug)]
pub struct CheckConfig {
    #[command(flatten)]
    common_cfg: CommonConfig,
    /// The WASM to check (defaults to any found in the current directory).
    #[arg(long)]
    wasm_file: Option<PathBuf>,
    /// Where to deploy and activate the contract (defaults to a random address).
    #[arg(long)]
    contract_address: Option<H160>,
}

#[derive(Args, Clone, Debug)]
struct DeployConfig {
    #[command(flatten)]
    check_config: CheckConfig,
    /// Wallet source to use.
    #[command(flatten)]
    auth: AuthOpts,
    /// Only perform gas estimation.
    #[arg(long)]
    estimate_gas: bool,
<<<<<<< HEAD
    #[command(flatten)]
    tx_sending_opts: TxSendingOpts,
=======
    /// If specified, will not run the command in a reproducible docker container. Useful for local
    /// builds, but at the risk of not having a reproducible contract for verification purposes.
    #[arg(long)]
    no_verify: bool,
>>>>>>> 16ace97f
}

#[derive(Args, Clone, Debug)]
pub struct VerifyConfig {
    #[command(flatten)]
    common_cfg: CommonConfig,
    /// Hash of the deployment transaction.
    #[arg(long)]
    deployment_tx: String,
    #[arg(long)]
    /// If specified, will not run the command in a reproducible docker container. Useful for local
    /// builds, but at the risk of not having a reproducible contract for verification purposes.
    no_verify: bool,
}

#[derive(Clone, Debug, Args)]
#[clap(group(ArgGroup::new("key").required(true).args(&["private_key_path", "private_key", "keystore_path"])))]
struct AuthOpts {
    /// File path to a text file containing a hex-encoded private key.
    #[arg(long)]
    private_key_path: Option<PathBuf>,
    /// Private key as a hex string. Warning: this exposes your key to shell history.
    #[arg(long)]
    private_key: Option<String>,
    /// Path to an Ethereum wallet keystore file (e.g. clef).
    #[arg(long)]
    keystore_path: Option<String>,
    /// Keystore password file.
    #[arg(long)]
    keystore_password_path: Option<PathBuf>,
}

#[derive(Clone, Debug, Args)]
pub struct TxSendingOpts {
    /// Prepares transactions to send onchain for deploying and activating a Stylus program,
    /// but does not send them. Instead, outputs the prepared tx data hex bytes to files in the directory
    /// specified by the --output-tx-data-to-dir flag. Useful for sending the deployment / activation
    /// txs via a user's preferred means instead of via the Cargo stylus tool. For example, Foundry's
    /// https://book.getfoundry.sh/cast/ CLI tool.
    #[arg(long)]
    dry_run: bool,
    /// Outputs the deployment / activation tx data as bytes to a specified directory.
    #[arg(long)]
    output_tx_data_to_dir: Option<PathBuf>,
}

impl fmt::Display for CommonConfig {
    fn fmt(&self, f: &mut fmt::Formatter) -> fmt::Result {
        // Convert the vector of source files to a comma-separated string
        let mut source_files: String = "".to_string();
        if !self.source_files_for_project_hash.is_empty() {
            source_files = format!(
                "--source-files-for-project-hash={}",
                self.source_files_for_project_hash.join(", ")
            );
        }
        write!(
            f,
            "--endpoint={} {} {} {}",
            self.endpoint,
            match self.verbose {
                true => "--verbose",
                false => "",
            },
            source_files,
            match &self.max_fee_per_gas_gwei {
                Some(fee) => format!("--max-fee-per-gas-gwei {}", fee),
                None => "".to_string(),
            }
        )
    }
}

impl fmt::Display for CheckConfig {
    fn fmt(&self, f: &mut fmt::Formatter) -> fmt::Result {
        write!(
            f,
            "{} {} {}",
            self.common_cfg,
            match &self.wasm_file {
                Some(path) => format!("--wasm-file={}", path.display()),
                None => "".to_string(),
            },
            match &self.contract_address {
                Some(addr) => format!("--contract-address={:?}", addr),
                None => "".to_string(),
            },
        )
    }
}

impl fmt::Display for DeployConfig {
    fn fmt(&self, f: &mut fmt::Formatter) -> fmt::Result {
        write!(
            f,
            "{} {} {} {}",
            self.check_config,
            self.auth,
            match self.estimate_gas {
                true => "--estimate-gas".to_string(),
                false => "".to_string(),
            },
            match self.no_verify {
                true => "--no-verify".to_string(),
                false => "".to_string(),
            },
        )
    }
}

impl fmt::Display for AuthOpts {
    fn fmt(&self, f: &mut fmt::Formatter) -> fmt::Result {
        write!(
            f,
            "{} {} {} {}",
            match &self.private_key_path {
                Some(path) => format!("--private-key-path={}", path.display()),
                None => "".to_string(),
            },
            match &self.private_key {
                Some(key) => format!("--private-key={}", key.clone()),
                None => "".to_string(),
            },
            match &self.keystore_path {
                Some(path) => format!("--keystore-path={}", path.clone()),
                None => "".to_string(),
            },
            match &self.keystore_password_path {
                Some(path) => format!("--keystore-password-path={}", path.display()),
                None => "".to_string(),
            }
        )
    }
}

impl fmt::Display for VerifyConfig {
    fn fmt(&self, f: &mut fmt::Formatter) -> fmt::Result {
        write!(
            f,
            "{} --deployment-tx={} {}",
            self.common_cfg,
            self.deployment_tx,
            match self.no_verify {
                true => "--no-verify".to_string(),
                false => "".to_string(),
            }
        )
    }
}

fn main() -> Result<()> {
    let args = Opts::parse();
    let runtime = Builder::new_multi_thread().enable_all().build()?;
    runtime.block_on(main_impl(args))
}

async fn main_impl(args: Opts) -> Result<()> {
    macro_rules! run {
        ($expr:expr, $($msg:expr),+) => {
            $expr.wrap_err_with(|| eyre!($($msg),+))?
        };
    }

    match args.command {
        Apis::New { name, minimal } => {
            run!(new::new(&name, minimal), "failed to open new project");
        }
        Apis::Init { minimal } => {
            run!(new::init(minimal), "failed to initialize project");
        }
        Apis::ExportAbi { json, output } => {
            run!(export_abi::export_abi(output, json), "failed to export abi");
        }
        Apis::Activate(config) => {
            run!(
                activate::activate_contract(&config).await,
                "stylus activate failed"
            );
        }
        Apis::Cache(config) => {
            run!(cache::cache_contract(&config).await, "stylus cache failed");
        }
        Apis::Check(config) => {
            run!(check::check(&config).await, "stylus checks failed");
        }
        Apis::Deploy(config) => {
            if config.no_verify {
                run!(deploy::deploy(config).await, "stylus deploy failed");
            } else {
                println!(
                    "Running in a Docker container for reproducibility, this may take a while",
                );
                println!("NOTE: You can opt out by doing --no-verify");
                let mut commands: Vec<String> =
                    vec![String::from("deploy"), String::from("--no-verify")];
                let config_args = config
                    .to_string()
                    .split(' ')
                    .map(|s| s.to_string())
                    .filter(|s| !s.is_empty())
                    .collect::<Vec<String>>();
                commands.extend(config_args);
                run!(
                    docker::run_reproducible(&commands),
                    "failed reproducible run"
                );
            }
        }
        Apis::Reproducible {
            rust_version,
            stylus,
        } => {
            let mut commands: Vec<String> = vec![rust_version];
            commands.extend(stylus);
            run!(
                docker::run_reproducible(&commands),
                "failed reproducible run"
            );
        }
        Apis::Verify(config) => {
            if config.no_verify {
                run!(verify::verify(config).await, "failed to verify");
            } else {
                println!(
                    "Running in a Docker container for reproducibility, this may take a while",
                );
                let mut commands: Vec<String> =
                    vec![String::from("verify"), String::from("--no-verify")];
                let config_args = config
                    .to_string()
                    .split(' ')
                    .map(|s| s.to_string())
                    .filter(|s| !s.is_empty())
                    .collect::<Vec<String>>();
                commands.extend(config_args);
                run!(
                    docker::run_reproducible(&commands),
                    "failed reproducible run"
                );
            }
        }
    }
    Ok(())
}<|MERGE_RESOLUTION|>--- conflicted
+++ resolved
@@ -159,15 +159,12 @@
     /// Only perform gas estimation.
     #[arg(long)]
     estimate_gas: bool,
-<<<<<<< HEAD
     #[command(flatten)]
     tx_sending_opts: TxSendingOpts,
-=======
     /// If specified, will not run the command in a reproducible docker container. Useful for local
     /// builds, but at the risk of not having a reproducible contract for verification purposes.
     #[arg(long)]
     no_verify: bool,
->>>>>>> 16ace97f
 }
 
 #[derive(Args, Clone, Debug)]
