// Copyright 2023-2024, Offchain Labs, Inc.
// For licensing, see https://github.com/OffchainLabs/cargo-stylus/blob/main/licenses/COPYRIGHT.md

use clap::{ArgGroup, Args, Parser};
use ethers::types::{H160, U256};
use eyre::{eyre, Context, Result};
use std::fmt;
use std::path::PathBuf;
use tokio::runtime::Builder;

mod activate;
mod cache;
mod check;
mod constants;
mod deploy;
mod docker;
mod export_abi;
mod macros;
mod new;
mod project;
mod tx;
mod verify;
mod wallet;

#[derive(Parser, Debug)]
#[command(name = "check")]
#[command(bin_name = "cargo stylus")]
#[command(author = "Offchain Labs, Inc.")]
#[command(propagate_version = true)]
#[command(version)]
struct Opts {
    #[command(subcommand)]
    command: Apis,
}

#[derive(Parser, Debug, Clone)]
enum Apis {
    /// Create a new Rust project.
    New {
        /// Project name.
        name: PathBuf,
        /// Create a minimal contract.
        #[arg(long)]
        minimal: bool,
    },
    /// Export a Solidity ABI.
    ExportAbi {
        /// The output file (defaults to stdout).
        #[arg(long)]
        output: Option<PathBuf>,
        /// Write a JSON ABI instead using solc. Requires solc.
        #[arg(long)]
        json: bool,
    },
    /// Activate an already deployed contract.
    #[command(alias = "a")]
    Activate(ActivateConfig),
    /// Cache a contract using the Stylus CacheManager for Arbitrum chains.
    Cache(CacheConfig),
    /// Check a contract.
    #[command(alias = "c")]
    Check(CheckConfig),
    /// Deploy a contract.
    #[command(alias = "d")]
    Deploy(DeployConfig),
<<<<<<< HEAD
    /// Build in a Docker container to ensure reproducibility.
    ///
    /// Specify the Rust version to use, followed by the cargo stylus subcommand.
    /// Example: `cargo stylus reproducible 1.77 check`
    Reproducible {
        /// Rust version to use.
        #[arg()]
        rust_version: String,

        /// Stylus subcommand.
        #[arg(trailing_var_arg = true, allow_hyphen_values = true)]
        stylus: Vec<String>,
    },
    /// Verify the deployment of a Stylus program.
=======
    /// Verify the deployment of a Stylus contract.
>>>>>>> aa05d8fd
    #[command(alias = "v")]
    Verify(VerifyConfig),
}

#[derive(Args, Clone, Debug)]
struct CommonConfig {
    /// Arbitrum RPC endpoint.
    #[arg(short, long, default_value = "https://sepolia-rollup.arbitrum.io/rpc")]
    endpoint: String,
    /// Whether to print debug info.
    #[arg(long)]
    verbose: bool,
    /// The path to source files to include in the project hash, which
    /// is included in the contract deployment init code transaction
    /// to be used for verification of deployment integrity.
    /// If not provided, all .rs files and Cargo.toml and Cargo.lock files
    /// in project's directory tree are included.
    #[arg(long)]
    source_files_for_project_hash: Vec<String>,
    #[arg(long)]
    /// Optional max fee per gas in gwei units.
    max_fee_per_gas_gwei: Option<U256>,
}

#[derive(Args, Clone, Debug)]
pub struct CacheConfig {
    #[command(flatten)]
    common_cfg: CommonConfig,
    /// Wallet source to use.
    #[command(flatten)]
    auth: AuthOpts,
    /// Deployed and activated contract address to cache.
    #[arg(long)]
    address: H160,
    /// Bid, in wei, to place on the desired contract to cache
    #[arg(short, long, hide(true))]
    bid: Option<u64>,
}

#[derive(Args, Clone, Debug)]
pub struct ActivateConfig {
    #[command(flatten)]
    common_cfg: CommonConfig,
    /// Wallet source to use.
    #[command(flatten)]
    auth: AuthOpts,
    /// Deployed Stylus contract address to activate.
    #[arg(long)]
    address: H160,
    /// Percent to bump the estimated activation data fee by. Default of 20%
    #[arg(long, default_value = "20")]
    data_fee_bump_percent: u64,
}

#[derive(Args, Clone, Debug)]
pub struct CheckConfig {
    #[command(flatten)]
    common_cfg: CommonConfig,
    /// The WASM to check (defaults to any found in the current directory).
    #[arg(long)]
    wasm_file: Option<PathBuf>,
    /// Where to deploy and activate the contract (defaults to a random address).
    #[arg(long)]
    contract_address: Option<H160>,
    /// If specified, will not run the command in a reproducible docker container. Useful for local
    /// builds, but at the risk of not having a reproducible contract for verification purposes.
    #[arg(long)]
    no_verify: bool,
}

#[derive(Args, Clone, Debug)]
struct DeployConfig {
    #[command(flatten)]
    check_config: CheckConfig,
    /// Wallet source to use.
    #[command(flatten)]
    auth: AuthOpts,
    /// Only perform gas estimation.
    #[arg(long)]
    estimate_gas: bool,
    #[command(flatten)]
    tx_sending_opts: TxSendingOpts,
}

#[derive(Args, Clone, Debug)]
pub struct VerifyConfig {
    #[command(flatten)]
    common_cfg: CommonConfig,
    /// Hash of the deployment transaction.
    #[arg(long)]
    deployment_tx: String,
    #[arg(long)]
    /// If specified, will not run the command in a reproducible docker container. Useful for local
    /// builds, but at the risk of not having a reproducible contract for verification purposes.
    no_verify: bool,
}

#[derive(Clone, Debug, Args)]
#[clap(group(ArgGroup::new("key").required(true).args(&["private_key_path", "private_key", "keystore_path"])))]
struct AuthOpts {
    /// File path to a text file containing a hex-encoded private key.
    #[arg(long)]
    private_key_path: Option<PathBuf>,
    /// Private key as a hex string. Warning: this exposes your key to shell history.
    #[arg(long)]
    private_key: Option<String>,
    /// Path to an Ethereum wallet keystore file (e.g. clef).
    #[arg(long)]
    keystore_path: Option<String>,
    /// Keystore password file.
    #[arg(long)]
    keystore_password_path: Option<PathBuf>,
}

#[derive(Clone, Debug, Args)]
pub struct TxSendingOpts {
    /// Prepares transactions to send onchain for deploying and activating a Stylus program,
    /// but does not send them. Instead, outputs the prepared tx data hex bytes to files in the directory
    /// specified by the --output-tx-data-to-dir flag. Useful for sending the deployment / activation
    /// txs via a user's preferred means instead of via the Cargo stylus tool. For example, Foundry's
    /// https://book.getfoundry.sh/cast/ CLI tool.
    #[arg(long)]
    dry_run: bool,
    /// Outputs the deployment / activation tx data as bytes to a specified directory.
    #[arg(long)]
    output_tx_data_to_dir: Option<PathBuf>,
}

impl fmt::Display for CommonConfig {
    fn fmt(&self, f: &mut fmt::Formatter) -> fmt::Result {
        // Convert the vector of source files to a comma-separated string
        let mut source_files: String = "".to_string();
        if !self.source_files_for_project_hash.is_empty() {
            source_files = format!(
                "--source-files-for-project-hash={}",
                self.source_files_for_project_hash.join(", ")
            );
        }
        write!(
            f,
            "--endpoint={} {} {} {}",
            self.endpoint,
            match self.verbose {
                true => "--verbose",
                false => "",
            },
            source_files,
            match &self.max_fee_per_gas_gwei {
                Some(fee) => format!("--max-fee-per-gas-gwei {}", fee),
                None => "".to_string(),
            }
        )
    }
}

impl fmt::Display for CheckConfig {
    fn fmt(&self, f: &mut fmt::Formatter) -> fmt::Result {
        write!(
            f,
            "{} {} {} {}",
            self.common_cfg,
            match &self.wasm_file {
                Some(path) => format!("--wasm-file={}", path.display()),
                None => "".to_string(),
            },
            match &self.contract_address {
                Some(addr) => format!("--contract-address={:?}", addr),
                None => "".to_string(),
            },
            match self.no_verify {
                true => "--no-verify".to_string(),
                false => "".to_string(),
            },
        )
    }
}

impl fmt::Display for DeployConfig {
    fn fmt(&self, f: &mut fmt::Formatter) -> fmt::Result {
        write!(
            f,
            "{} {} {}",
            self.check_config,
            self.auth,
            match self.estimate_gas {
                true => "--estimate-gas".to_string(),
                false => "".to_string(),
            },
        )
    }
}

impl fmt::Display for AuthOpts {
    fn fmt(&self, f: &mut fmt::Formatter) -> fmt::Result {
        write!(
            f,
            "{} {} {} {}",
            match &self.private_key_path {
                Some(path) => format!("--private-key-path={}", path.display()),
                None => "".to_string(),
            },
            match &self.private_key {
                Some(key) => format!("--private-key={}", key.clone()),
                None => "".to_string(),
            },
            match &self.keystore_path {
                Some(path) => format!("--keystore-path={}", path.clone()),
                None => "".to_string(),
            },
            match &self.keystore_password_path {
                Some(path) => format!("--keystore-password-path={}", path.display()),
                None => "".to_string(),
            }
        )
    }
}

impl fmt::Display for VerifyConfig {
    fn fmt(&self, f: &mut fmt::Formatter) -> fmt::Result {
        write!(
            f,
            "{} --deployment-tx={} {}",
            self.common_cfg,
            self.deployment_tx,
            match self.no_verify {
                true => "--no-verify".to_string(),
                false => "".to_string(),
            }
        )
    }
}

fn main() -> Result<()> {
    let args = Opts::parse();
    let runtime = Builder::new_multi_thread().enable_all().build()?;
    runtime.block_on(main_impl(args))
}

async fn main_impl(args: Opts) -> Result<()> {
    macro_rules! run {
        ($expr:expr, $($msg:expr),+) => {
            $expr.wrap_err_with(|| eyre!($($msg),+))?
        };
    }

    match args.command {
        Apis::New { name, minimal } => {
            run!(new::new(&name, minimal), "failed to open new project");
        }
        Apis::ExportAbi { json, output } => {
            run!(export_abi::export_abi(output, json), "failed to export abi");
        }
        Apis::Activate(config) => {
            run!(
                activate::activate_contract(&config).await,
                "stylus activate failed"
            );
        }
        Apis::Cache(config) => {
            run!(cache::cache_contract(&config).await, "stylus cache failed");
        }
        Apis::Check(config) => {
            if config.no_verify {
                run!(check::check(&config).await, "stylus checks failed");
            } else {
                let mut commands: Vec<String> =
                    vec![String::from("check"), String::from("--no-verify")];
                let config_args = config
                    .to_string()
                    .split(' ')
                    .map(|s| s.to_string())
                    .filter(|s| !s.is_empty())
                    .collect::<Vec<String>>();
                commands.extend(config_args);
                run!(
                    docker::run_reproducible(&commands),
                    "failed reproducible run"
                );
            }
        }
        Apis::Deploy(config) => {
            if config.check_config.no_verify {
                run!(deploy::deploy(config).await, "stylus deploy failed");
            } else {
                let mut commands: Vec<String> =
                    vec![String::from("deploy"), String::from("--no-verify")];
                let config_args = config
                    .to_string()
                    .split(' ')
                    .map(|s| s.to_string())
                    .filter(|s| !s.is_empty())
                    .collect::<Vec<String>>();
                commands.extend(config_args);
                run!(
                    docker::run_reproducible(&commands),
                    "failed reproducible run"
                );
            }
        }
        Apis::Reproducible {
            rust_version,
            stylus,
        } => {
            let mut commands: Vec<String> = vec![rust_version];
            commands.extend(stylus);
            run!(
                docker::run_reproducible(&commands),
                "failed reproducible run"
            );
        }
        Apis::Verify(config) => {
            if config.no_verify {
                run!(verify::verify(config).await, "failed to verify");
            } else {
                let mut commands: Vec<String> =
                    vec![String::from("verify"), String::from("--no-verify")];
                let config_args = config
                    .to_string()
                    .split(' ')
                    .map(|s| s.to_string())
                    .filter(|s| !s.is_empty())
                    .collect::<Vec<String>>();
                commands.extend(config_args);
                run!(
                    docker::run_reproducible(&commands),
                    "failed reproducible run"
                );
            }
        }
    }
    Ok(())
}<|MERGE_RESOLUTION|>--- conflicted
+++ resolved
@@ -63,7 +63,6 @@
     /// Deploy a contract.
     #[command(alias = "d")]
     Deploy(DeployConfig),
-<<<<<<< HEAD
     /// Build in a Docker container to ensure reproducibility.
     ///
     /// Specify the Rust version to use, followed by the cargo stylus subcommand.
@@ -78,9 +77,6 @@
         stylus: Vec<String>,
     },
     /// Verify the deployment of a Stylus program.
-=======
-    /// Verify the deployment of a Stylus contract.
->>>>>>> aa05d8fd
     #[command(alias = "v")]
     Verify(VerifyConfig),
 }
