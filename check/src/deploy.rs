// Copyright 2023-2024, Offchain Labs, Inc.
// For licensing, see https://github.com/OffchainLabs/cargo-stylus/blob/main/licenses/COPYRIGHT.md

#![allow(clippy::println_empty_string)]
<<<<<<< HEAD

use std::fs;
=======
>>>>>>> 794221e1
use crate::{
    check::{self, ProgramCheck},
    constants::ARB_WASM_H160,
    macros::*,
    DeployConfig,
};
use alloy_primitives::{Address, U256 as AU256};
use alloy_sol_macro::sol;
use alloy_sol_types::SolCall;
use cargo_stylus_util::{
    color::{Color, DebugColor},
    sys,
};
use ethers::{
    core::k256::ecdsa::SigningKey,
    middleware::SignerMiddleware,
    prelude::*,
    providers::{Middleware, Provider},
    signers::Signer,
    types::{transaction::eip2718::TypedTransaction, Eip1559TransactionRequest, H160, U256, U64},
};
use eyre::{bail, eyre, Result, WrapErr};
use std::io::Write;
use std::path::PathBuf;

pub enum TxKind {
    Deployment,
    Activation,
}

impl std::fmt::Display for TxKind {
    fn fmt(&self, f: &mut std::fmt::Formatter<'_>) -> std::fmt::Result {
        match *self {
            TxKind::Deployment => write!(f, "deployment"),
            TxKind::Activation => write!(f, "activation"),
        }
    }
}

sol! {
    interface ArbWasm {
        function activateProgram(address program)
            external
            payable
            returns (uint16 version, uint256 dataFee);
    }
}

pub type SignerClient = SignerMiddleware<Provider<Http>, Wallet<SigningKey>>;

/// Deploys a stylus program, activating if needed.
pub async fn deploy(cfg: DeployConfig) -> Result<()> {
    macro_rules! run {
        ($expr:expr) => {
            $expr.await?
        };
        ($expr:expr, $($msg:expr),+) => {
            $expr.await.wrap_err_with(|| eyre!($($msg),+))?
        };
    }

    let program = run!(check::check(&cfg.check_config), "cargo stylus check failed");
    let verbose = cfg.check_config.common_cfg.verbose;

    let client = sys::new_provider(&cfg.check_config.common_cfg.endpoint)?;
    let chain_id = run!(client.get_chainid(), "failed to get chain id");

    let wallet = cfg.auth.wallet().wrap_err("failed to load wallet")?;
    let wallet = wallet.with_chain_id(chain_id.as_u64());
    let sender = wallet.address();
    let client = SignerMiddleware::new(client, wallet);

    if verbose {
        greyln!("sender address: {}", sender.debug_lavender());
    }

    let data_fee = program.suggest_fee();

    if let ProgramCheck::Ready { .. } = &program {
        // check balance early
        let balance = run!(client.get_balance(sender, None), "failed to get balance");
        let balance = alloy_ethers_typecast::ethers_u256_to_alloy(balance);

        if balance < data_fee && !cfg.estimate_gas {
            bail!(
                "not enough funds in account {} to pay for data fee\n\
                 balance {} < {}\n\
                 please see the Quickstart guide for funding new accounts:\n{}",
                sender.red(),
                balance.red(),
                format!("{data_fee} wei").red(),
                "https://docs.arbitrum.io/stylus/stylus-quickstart".yellow(),
            );
        }
    }

    let contract = cfg.deploy_contract(program.code(), sender, &client).await?;

    match program {
        ProgramCheck::Ready { .. } => cfg.activate(sender, contract, data_fee, &client).await?,
        ProgramCheck::Active { .. } => greyln!("wasm already activated!"),
    }
    Ok(())
}

impl DeployConfig {
    async fn deploy_contract(
        &self,
        code: &[u8],
        sender: H160,
        client: &SignerClient,
    ) -> Result<H160> {
        let init_code = program_deployment_calldata(code);

        write_tx_data(TxKind::Deployment, &init_code)?;
        let tx = Eip1559TransactionRequest::new()
            .from(sender)
            .data(init_code);

        let verbose = self.check_config.common_cfg.verbose;
        let gas = client
            .estimate_gas(&TypedTransaction::Eip1559(tx.clone()), None)
            .await?;

        if self.check_config.common_cfg.verbose || self.estimate_gas {
            greyln!("deploy gas estimate: {}", format_gas(gas));
        }
        if self.estimate_gas {
            let nonce = client.get_transaction_count(sender, None).await?;
            return Ok(ethers::utils::get_contract_address(sender, nonce));
        }

        let receipt = run_tx(
            "deploy",
            tx,
            Some(gas),
            self.check_config.common_cfg.max_fee_per_gas_gwei,
            client,
            self.check_config.common_cfg.verbose,
        )
        .await?;
        let contract = receipt.contract_address.ok_or(eyre!("missing address"))?;
        let address = contract.debug_lavender();

        if verbose {
            let gas = format_gas(receipt.gas_used.unwrap_or_default());
            greyln!(
                "deployed code at address: {address} {} {gas}",
                "with".grey()
            );
        } else {
            greyln!("deployed code at address: {address}");
        }
        let tx_hash = receipt.transaction_hash.debug_lavender();
        greyln!("deployment tx hash: {tx_hash}");
        println!(
            r#"we recommend running cargo stylus cache --address={} to cache your activated program in ArbOS.
Cached programs benefit from cheaper calls. To read more about the Stylus program cache, see
https://docs.arbitrum.io/stylus/concepts/stylus-cache-manager"#,
            hex::encode(contract)
        );
        Ok(contract)
    }

    async fn activate(
        &self,
        sender: H160,
        contract: H160,
        data_fee: AU256,
        client: &SignerClient,
    ) -> Result<()> {
        let verbose = self.check_config.common_cfg.verbose;
        let data_fee = alloy_ethers_typecast::alloy_u256_to_ethers(data_fee);
        let program: Address = contract.to_fixed_bytes().into();

        let data = ArbWasm::activateProgramCall { program }.abi_encode();
        write_tx_data(TxKind::Activation, &data)?;

        let tx = Eip1559TransactionRequest::new()
            .from(sender)
            .to(*ARB_WASM_H160)
            .data(data)
            .value(data_fee);

        let gas = client
            .estimate_gas(&TypedTransaction::Eip1559(tx.clone()), None)
            .await
            .map_err(|e| eyre!("did not estimate correctly: {e}"))?;

        if self.check_config.common_cfg.verbose || self.estimate_gas {
            greyln!("activation gas estimate: {}", format_gas(gas));
        }
        if self.estimate_gas {
            return Ok(());
        }

        let receipt = run_tx(
            "activate",
            tx,
            Some(gas),
            self.check_config.common_cfg.max_fee_per_gas_gwei,
            client,
            self.check_config.common_cfg.verbose,
        )
        .await?;

        if verbose {
            let gas = format_gas(receipt.gas_used.unwrap_or_default());
            greyln!("activated with {gas}");
        }
        greyln!(
            "program activated and ready onchain with tx hash: {}",
            receipt.transaction_hash.debug_lavender()
        );
        Ok(())
    }
}

pub async fn run_tx(
    name: &str,
    tx: Eip1559TransactionRequest,
    gas: Option<U256>,
    max_fee_per_gas_gwei: Option<U256>,
    client: &SignerClient,
    verbose: bool,
) -> Result<TransactionReceipt> {
    let mut tx = tx;
    if let Some(gas) = gas {
        tx.gas = Some(gas);
    }
    if let Some(max_fee) = max_fee_per_gas_gwei {
        tx.max_fee_per_gas = Some(gwei_to_wei(max_fee)?);
    }
    let tx = TypedTransaction::Eip1559(tx);
    let tx = client.send_transaction(tx, None).await?;
    let tx_hash = tx.tx_hash();
    if verbose {
        greyln!("sent {name} tx: {}", tx_hash.debug_lavender());
    }
    let Some(receipt) = tx.await.wrap_err("tx failed to complete")? else {
        bail!("failed to get receipt for tx {}", tx_hash.lavender());
    };
    if receipt.status != Some(U64::from(1)) {
        bail!("{name} tx reverted {}", tx_hash.debug_red());
    }
    Ok(receipt)
}

/// Prepares an EVM bytecode prelude for contract creation.
pub fn program_deployment_calldata(code: &[u8]) -> Vec<u8> {
    let mut code_len = [0u8; 32];
    U256::from(code.len()).to_big_endian(&mut code_len);
    let mut deploy: Vec<u8> = vec![];
    deploy.push(0x7f); // PUSH32
    deploy.extend(code_len);
    deploy.push(0x80); // DUP1
    deploy.push(0x60); // PUSH1
    deploy.push(42 + 1); // prelude + version
    deploy.push(0x60); // PUSH1
    deploy.push(0x00);
    deploy.push(0x39); // CODECOPY
    deploy.push(0x60); // PUSH1
    deploy.push(0x00);
    deploy.push(0xf3); // RETURN
    deploy.push(0x00); // version
    deploy.extend(code);
    deploy
}

pub fn extract_program_evm_deployment_prelude(calldata: &[u8]) -> Vec<u8> {
    // The length of the prelude, version part is 42 + 1 as per the code
    let metadata_length = 42 + 1;
    // Extract and return the metadata part
    calldata[0..metadata_length].to_vec()
}

pub fn extract_compressed_wasm(calldata: &[u8]) -> Vec<u8> {
    // The length of the prelude, version part is 42 + 1 as per the code
    let metadata_length = 42 + 1;
    // Extract and return the metadata part
    calldata[metadata_length..].to_vec()
}

pub fn format_gas(gas: U256) -> String {
    let gas: u64 = gas.try_into().unwrap_or(u64::MAX);
    let text = format!("{gas} gas");
    if gas <= 3_000_000 {
        text.mint()
    } else if gas <= 7_000_000 {
        text.yellow()
    } else {
        text.pink()
    }
}

fn gwei_to_wei(gwei: U256) -> Result<U256> {
    let wei_per_gwei: U256 = U256::from(10u64.pow(9));
    match gwei.checked_mul(wei_per_gwei) {
        Some(wei) => Ok(wei),
        None => bail!("overflow occurred while converting gwei to wei"),
    }
}

fn write_tx_data(tx_kind: TxKind, data: &[u8]) -> eyre::Result<()> {
    let file_name = format!("{tx_kind}_tx_data");
    let mut path = PathBuf::new();
    path.push("./output");
    if !path.exists() {
        fs::create_dir_all(&path).map_err(|e| eyre!("could not create output directory: {e}"))?;
    }
    
    path = path.join(file_name);
    let path_str = path.as_os_str().to_string_lossy();
    println!(
        "Writing {tx_kind} tx data bytes of size {} to path {}",
        data.len().mint(),
        path_str.grey(),
    );
    let mut f = std::fs::File::create(&path)
        .map_err(|e| eyre!("could not create file to write tx data to path {path_str}: {e}",))?;
    f.write_all(data)
        .map_err(|e| eyre!("could not write tx data as bytes to file to path {path_str}: {e}"))
}<|MERGE_RESOLUTION|>--- conflicted
+++ resolved
@@ -2,11 +2,8 @@
 // For licensing, see https://github.com/OffchainLabs/cargo-stylus/blob/main/licenses/COPYRIGHT.md
 
 #![allow(clippy::println_empty_string)]
-<<<<<<< HEAD
 
 use std::fs;
-=======
->>>>>>> 794221e1
 use crate::{
     check::{self, ProgramCheck},
     constants::ARB_WASM_H160,
